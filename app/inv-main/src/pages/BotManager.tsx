import { CopyIcon, FilePlus, PauseIcon, PlayIcon } from "lucide-react";
import {
  DataTable,
  ItemView,
  QueryBuilderPanel,
  ThreeColumnLayout,
} from "rjs-admin";
import {
  PageModule,
  updatePageParams,
  useAppContext,
  usePageContext,
} from "rjs-frame";
import {
  BotDefinitionDetailView,
  BotInstanceDetailView,
<<<<<<< HEAD
  Header,
  PortfolioCard,
=======
  BlockListView,
  StockListView,
>>>>>>> 8c014829
} from "../components";

const BotItemView = () => {
  const pageContext = usePageContext();

  if (!pageContext.pageParams.bot_id) {
    return (
      <div className="h-full flex items-center justify-center p-6 text-muted-foreground">
        No bot selected
      </div>
    );
  }

  const itemId = pageContext.pageParams.bot_id as string;
  const status = pageContext.pageParams.status as string;
  return (
<<<<<<< HEAD
    <ItemView
      itemId={itemId}
      resourceName="trade-bot:bot-listing"
      className="no-border h-full"
      itemJsonView={false}
      defaultTab="bot-info"
    >
      <ItemView.TabItem name="bot-info" label="Bot Info">
        {status == "INACTIVE" ? (
          <BotDefinitionDetailView />
        ) : (
          <BotInstanceDetailView />
        )}
      </ItemView.TabItem>
    </ItemView>
  );
=======
      <ItemView
        itemId={itemId}
        resourceName="trade-bot:bot-listing"
        className="no-border h-full"
        itemJsonView={true}
        defaultTab="bot-info"
      >
        <ItemView.TabItem name="bot-info" label="Bot Info">
          {status == 'INACTIVE' ? <BotDefinitionDetailView/> : <BotInstanceDetailView/>}
        </ItemView.TabItem>      
      </ItemView>
    );
>>>>>>> 8c014829
};

export default function BotManager() {
  const { config: appConfig } = useAppContext();
  const tableActions = [
    {
      label: "Add Bot",
      className: "dt-query-builder-trigger button-primary text-nowrap",
      icon: <FilePlus className="w-4 h-4" />,
      onClick: (e: React.MouseEvent<HTMLButtonElement>, data: any) => {
        console.log(
          "Simulate API call to duplicate bot ... no action performed.",
          data
        );
      },
    },
    {
      label: "Duplicate",
      className: "dt-query-builder-trigger button-primary text-nowrap",
      icon: <CopyIcon className="w-4 h-4" />,
      onClick: (e: React.MouseEvent<HTMLButtonElement>, data: any) => {
        console.log(
          "Simulate API call to duplicate bot ... no action performed.",
          data
        );
      },
    },
  ];
  const rowActions = [
    {
      label: "Duplicate",
      icon: <CopyIcon className="w-4 h-4" />,
      onClick: (e: React.MouseEvent<HTMLButtonElement>, row: any) => {
        console.log(
          "Simulate API call to duplicate bot ... no action performed.",
          e
        );
      },
    },
    {
      label: (row: any) => (row.status == "INACTIVE" ? "Start" : "Stop"),
      icon: (row: any) =>
        row.status == "INACTIVE" ? (
          <PlayIcon className="w-4 h-4" />
        ) : (
          <PauseIcon className="w-4 h-4" />
        ),
      onClick: (e: React.MouseEvent<HTMLButtonElement>, row: any) => {
        row.status = row.status == "INACTIVE" ? "ACTIVE" : "INACTIVE";
        console.log(
          "Simulate API call to update bot status ... no action performed.",
          e
        );
      },
    },
  ];

  const batchActions = [
    {
      label: "Duplicate",
      icon: <CopyIcon className="w-4 h-4" />,
      onClick: (e: React.MouseEvent<HTMLButtonElement>, row: any) => {
        console.log(
          "Simulate API call to duplicate bot ... no action performed.",
          e
        );
      },
    },
    {
      label: (row: any) => (row.status == "INACTIVE" ? "Start" : "Stop"),
      icon: (row: any) =>
        row.status == "INACTIVE" ? (
          <PlayIcon className="w-4 h-4" />
        ) : (
          <PauseIcon className="w-4 h-4" />
        ),
      onClick: (e: React.MouseEvent<HTMLButtonElement>, row: any) => {
        row.status = row.status == "INACTIVE" ? "ACTIVE" : "INACTIVE";
        console.log(
          "Simulate API call to update bot status ... no action performed.",
          e
        );
      },
    },
  ];

  return (
    <ThreeColumnLayout
      sidebarWidth="lg"
      slotClasses={{
        main: "no-padding",
        sidebar: "no-padding flex flex-col gap-4",
        rightPanel: "no-padding",
      }}
    >
      <Header slotName="header" />

      <PageModule slotName="sidebar">
        <PortfolioCard />
<<<<<<< HEAD
      </PageModule>

      <PageModule slotName="sidebar">
        <QueryBuilderPanel
          fields={["bot_name", "status"]}
          metaSource="trade-bot:bot-listing"
          className="no-border h-full"
=======
        <BlockListView
          resourceName="trade-manager:block-listing"
        />
        <StockListView
          resourceName="trade-manager:asset-summary"
>>>>>>> 8c014829
        />
      </PageModule>
      <PageModule slotName="main" className="h-full">
        <DataTable
          title="Bot Manager"
          description="Manage your trading bots and their instances"
          resourceName="trade-bot:bot-listing"
          className="no-border h-full"
          showHeaderTitle={false}
          tableActions={tableActions}
          batchActions={batchActions}
          queryState={{
            select: [
              "name",
              "started_date",
              "profit",
              "profit_value",
              "applied_blocks",
              "status",
            ],
          }}
          onActivate={(id, row) => {
            updatePageParams({
              bot_id: id as string,
              status: row.status as string,
            });
          }}
          rowActions={rowActions}
        />
      </PageModule>

      <PageModule slotName="rightPanel">
        <BotItemView />
      </PageModule>

      <PageModule className="p-4" slotName="footer">
        <div className="flex items-center justify-between text-sm text-muted-foreground">
          <p>&copy; 2025 {appConfig?.get("app.name")}. All rights reserved.</p>
          <p>Version: {appConfig?.get("app.version")}</p>
        </div>
      </PageModule>
    </ThreeColumnLayout>
  );
}<|MERGE_RESOLUTION|>--- conflicted
+++ resolved
@@ -12,15 +12,12 @@
   usePageContext,
 } from "rjs-frame";
 import {
+  BlockListView,
   BotDefinitionDetailView,
   BotInstanceDetailView,
-<<<<<<< HEAD
   Header,
   PortfolioCard,
-=======
-  BlockListView,
   StockListView,
->>>>>>> 8c014829
 } from "../components";
 
 const BotItemView = () => {
@@ -37,12 +34,11 @@
   const itemId = pageContext.pageParams.bot_id as string;
   const status = pageContext.pageParams.status as string;
   return (
-<<<<<<< HEAD
     <ItemView
       itemId={itemId}
       resourceName="trade-bot:bot-listing"
       className="no-border h-full"
-      itemJsonView={false}
+      itemJsonView={true}
       defaultTab="bot-info"
     >
       <ItemView.TabItem name="bot-info" label="Bot Info">
@@ -54,20 +50,6 @@
       </ItemView.TabItem>
     </ItemView>
   );
-=======
-      <ItemView
-        itemId={itemId}
-        resourceName="trade-bot:bot-listing"
-        className="no-border h-full"
-        itemJsonView={true}
-        defaultTab="bot-info"
-      >
-        <ItemView.TabItem name="bot-info" label="Bot Info">
-          {status == 'INACTIVE' ? <BotDefinitionDetailView/> : <BotInstanceDetailView/>}
-        </ItemView.TabItem>      
-      </ItemView>
-    );
->>>>>>> 8c014829
 };
 
 export default function BotManager() {
@@ -167,7 +149,6 @@
 
       <PageModule slotName="sidebar">
         <PortfolioCard />
-<<<<<<< HEAD
       </PageModule>
 
       <PageModule slotName="sidebar">
@@ -175,14 +156,13 @@
           fields={["bot_name", "status"]}
           metaSource="trade-bot:bot-listing"
           className="no-border h-full"
-=======
-        <BlockListView
-          resourceName="trade-manager:block-listing"
         />
-        <StockListView
-          resourceName="trade-manager:asset-summary"
->>>>>>> 8c014829
-        />
+      </PageModule>
+      <PageModule slotName="sidebar">
+        <BlockListView resourceName="trade-manager:block-listing" />
+      </PageModule>
+      <PageModule slotName="sidebar">
+        <StockListView resourceName="trade-manager:asset-summary" />
       </PageModule>
       <PageModule slotName="main" className="h-full">
         <DataTable
